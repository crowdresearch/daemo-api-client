import os
import sys
import threading
import time

sys.path.append(os.path.abspath('../../'))

from daemo.client import DaemoClient
from samples.trumpify.utils import TwitterUtils

CREDENTIALS_FILE = 'credentials.json'

PROJECT_KEY = ''
RERUN_KEY = ''

INPUT_TWITTER_NAME = 'HillaryClinton'
MINUTES = 60
FETCH_INTERVAL_MIN = 5
TWEET_COUNT = 10
MONITOR_INTERVAL_MIN = 60

twitter = TwitterUtils()
daemo = DaemoClient(CREDENTIALS_FILE, rerun_key=RERUN_KEY)


def transform_new_tweets(twitter_name, count, interval):
    """
    Fetches "count" number of tweets from twitter feed of "twitter_name" after every "interval" seconds and posts them
    to Daemo server for translation

    :param twitter_name: twitter account to fetch tweets from
    :param count: number of tweets to fetch
    :param interval: period in seconds to repeat the process
    """
    while True:
        messages = twitter.fetch_tweets(twitter_name=twitter_name, count=count, interval=interval)

        if len(messages) > 0:
            for message in messages:
                translate_to_trump_version(message)
        else:
            print "@%s has not tweeted in the last %d minutes." % (twitter_name, int(interval / MINUTES))

        time.sleep(interval)


def translate_to_trump_version(message):
    """
    Create a Daemo task using "message" as data and pass it to workers for translation

    :param message: tweet object to be used as data for daemo task
    """
    text = message.get('text')
    id = message.get('id')

    daemo.publish(
        project_key=PROJECT_KEY,
        tasks=[{
            "id": id,
            "tweet": text
        }],
        approve=approve_tweet,
<<<<<<< HEAD
        completed=post_to_twitter
=======
        completed=create_review_task,
        stream=True
>>>>>>> ee878804
    )


def get_tweet(worker_response):
    """
    Filter out just the tweet text from task data

    :param worker_response: submission made by a worker for a task
    :return: actual tweet input
    """
    return worker_response.get('task_data').get('tweet')


def get_tweet_response(worker_response):
    """
    Filter out just the tweet text from a worker's complete submission

    :param worker_response: submission made by a worker for a task
    :return: actual tweet text
    """
    return worker_response.get('fields').get('tweet_result')


def get_tweet_rating(worker_response):
    """
    Filter out just the tweet rating from peer review

    :param worker_response: submission made by a worker for a task
    :return: actual tweet text
    """
    return int(worker_response.get('fields').get('rating')[0])

def approve_tweet(worker_responses):
    """
    Verify each worker response if it meets the requirements

    :param worker_responses: submission made by a worker for a task
    :return: list of True/False
    """
    approvals = [len(get_tweet_response(response)) > 0 for response in worker_responses]
    return approvals


def post_to_twitter(worker_responses):
    """
    Post worker response(s) to twitter and set up for peer review

    :param worker_responses: submission made by a worker for a task
    """
<<<<<<< HEAD

    for approval_response in worker_responses:
        text = approval_response.get('task_data').get('tweet_result')
=======
    tasks = [{
                 "tweet": get_tweet(worker_response),
                 "tweet_result": get_tweet_response(worker_response)
             } for worker_response in worker_responses]

    daemo.publish(
        project_key=REVIEW_PROJECT_KEY,
        tasks=tasks,
        approve=approve_review,
        completed=post_to_twitter
    )


def approve_review(worker_responses):
    """
    Verify each worker response if it meets the requirements

    :param worker_responses: submission made by a worker for a review task
    :return: list of True/False
    """
    approvals = [get_tweet_rating(response) > 0 for response in worker_responses]
    return approvals


def post_to_twitter(approved_responses):
    """
    Post worker's response to twitter

    :param worker_responses: submission made by a worker for a task
    """
    ratings = [get_tweet_rating(response) for response in approved_responses]
    avg_rating = reduce(lambda x, y: x + y, ratings) / len(ratings)
    text = approved_responses[0].get('task_data').get('tweet_result')

    if avg_rating > 4:
>>>>>>> ee878804
        twitter.post(text)

    daemo.peer_review(worker_responses)


thread = threading.Thread(target=transform_new_tweets,
                          args=(INPUT_TWITTER_NAME, TWEET_COUNT, FETCH_INTERVAL_MIN * MINUTES))
thread.start()<|MERGE_RESOLUTION|>--- conflicted
+++ resolved
@@ -11,6 +11,7 @@
 CREDENTIALS_FILE = 'credentials.json'
 
 PROJECT_KEY = ''
+REVIEW_PROJECT_KEY = ''
 RERUN_KEY = ''
 
 INPUT_TWITTER_NAME = 'HillaryClinton'
@@ -60,12 +61,8 @@
             "tweet": text
         }],
         approve=approve_tweet,
-<<<<<<< HEAD
-        completed=post_to_twitter
-=======
         completed=create_review_task,
         stream=True
->>>>>>> ee878804
     )
 
 
@@ -98,6 +95,7 @@
     """
     return int(worker_response.get('fields').get('rating')[0])
 
+
 def approve_tweet(worker_responses):
     """
     Verify each worker response if it meets the requirements
@@ -109,17 +107,12 @@
     return approvals
 
 
-def post_to_twitter(worker_responses):
+def create_review_task(worker_responses):
     """
-    Post worker response(s) to twitter and set up for peer review
+    Create a task on Daemo server for reviewing worker submissions
 
     :param worker_responses: submission made by a worker for a task
     """
-<<<<<<< HEAD
-
-    for approval_response in worker_responses:
-        text = approval_response.get('task_data').get('tweet_result')
-=======
     tasks = [{
                  "tweet": get_tweet(worker_response),
                  "tweet_result": get_tweet_response(worker_response)
@@ -155,10 +148,7 @@
     text = approved_responses[0].get('task_data').get('tweet_result')
 
     if avg_rating > 4:
->>>>>>> ee878804
         twitter.post(text)
-
-    daemo.peer_review(worker_responses)
 
 
 thread = threading.Thread(target=transform_new_tweets,
